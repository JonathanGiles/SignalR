// Copyright (c) .NET Foundation. All rights reserved.
// Licensed under the Apache License, Version 2.0. See License.txt in the project root for license information.

using System;
using System.Collections.Generic;
using System.IO;
using System.Linq;
using System.Threading.Tasks;
using Microsoft.AspNetCore.Connections;
using Microsoft.AspNetCore.SignalR.Internal;
using Microsoft.AspNetCore.SignalR.Protocol;
using Microsoft.Extensions.Logging;
using Microsoft.Extensions.Options;

namespace Microsoft.AspNetCore.SignalR
{
    /// <summary>
    /// Handles incoming connections and implements the SignalR Hub Protocol.
    /// </summary>
    public class HubConnectionHandler<THub> : ConnectionHandler where THub : Hub
    {
        private readonly HubLifetimeManager<THub> _lifetimeManager;
        private readonly ILoggerFactory _loggerFactory;
        private readonly ILogger<HubConnectionHandler<THub>> _logger;
        private readonly IHubProtocolResolver _protocolResolver;
        private readonly HubOptions<THub> _hubOptions;
        private readonly HubOptions _globalHubOptions;
        private readonly IUserIdProvider _userIdProvider;
        private readonly HubDispatcher<THub> _dispatcher;
        private readonly bool _enableDetailedErrors;

        /// <summary>
        /// Initializes a new instance of the <see cref="HubConnectionHandler{THub}"/> class.
        /// </summary>
        /// <param name="lifetimeManager">The hub lifetime manager.</param>
        /// <param name="protocolResolver">The protocol resolver used to resolve the protocols between client and server.</param>
        /// <param name="globalHubOptions">The global options used to initialize hubs.</param>
        /// <param name="hubOptions">Hub specific options used to initialize hubs. These options override the global options.</param>
        /// <param name="loggerFactory">The logger factory.</param>
        /// <param name="userIdProvider">The user ID provider used to get the user ID from a hub connection.</param>
        /// <param name="dispatcher">The hub dispatcher used to dispatch incoming messages to hubs.</param>
        /// <remarks>This class is typically created via dependency injection.</remarks>
        public HubConnectionHandler(HubLifetimeManager<THub> lifetimeManager,
                                    IHubProtocolResolver protocolResolver,
                                    IOptions<HubOptions> globalHubOptions,
                                    IOptions<HubOptions<THub>> hubOptions,
                                    ILoggerFactory loggerFactory,
                                    IUserIdProvider userIdProvider,
#pragma warning disable PUB0001 // Pubternal type in public API
                                    HubDispatcher<THub> dispatcher
#pragma warning restore PUB0001
                                    )
        {
            _protocolResolver = protocolResolver;
            _lifetimeManager = lifetimeManager;
            _loggerFactory = loggerFactory;
            _hubOptions = hubOptions.Value;
            _globalHubOptions = globalHubOptions.Value;
            _logger = loggerFactory.CreateLogger<HubConnectionHandler<THub>>();
            _userIdProvider = userIdProvider;
            _dispatcher = dispatcher;

            _enableDetailedErrors = _hubOptions.EnableDetailedErrors ?? _globalHubOptions.EnableDetailedErrors ?? false;
        }

        /// <inheritdoc />
        public override async Task OnConnectedAsync(ConnectionContext connection)
        {
            // We check to see if HubOptions<THub> are set because those take precedence over global hub options.
            // Then set the keepAlive and handshakeTimeout values to the defaults in HubOptionsSetup incase they were explicitly set to null.
            var keepAlive = _hubOptions.KeepAliveInterval ?? _globalHubOptions.KeepAliveInterval ?? HubOptionsSetup.DefaultKeepAliveInterval;
            var clientTimeout = _hubOptions.ClientTimeoutInterval ?? _globalHubOptions.ClientTimeoutInterval ?? HubOptionsSetup.DefaultClientTimeoutInterval; 
            var handshakeTimeout = _hubOptions.HandshakeTimeout ?? _globalHubOptions.HandshakeTimeout ?? HubOptionsSetup.DefaultHandshakeTimeout;
            var supportedProtocols = _hubOptions.SupportedProtocols ?? _globalHubOptions.SupportedProtocols;

            if (supportedProtocols != null && supportedProtocols.Count == 0)
            {
                throw new InvalidOperationException("There are no supported protocols");
            }

            Log.ConnectedStarting(_logger);

            var connectionContext = new HubConnectionContext(connection, keepAlive, _loggerFactory, clientTimeout);

            var resolvedSupportedProtocols = (supportedProtocols as IReadOnlyList<string>) ?? supportedProtocols.ToList();
            if (!await connectionContext.HandshakeAsync(handshakeTimeout, resolvedSupportedProtocols, _protocolResolver, _userIdProvider, _enableDetailedErrors))
            {
                return;
            }

            // -- the connectionContext has been set up --

            try
            {
                await _lifetimeManager.OnConnectedAsync(connectionContext);
                await RunHubAsync(connectionContext);
            }
            finally
            {
                Log.ConnectedEnding(_logger);
                await _lifetimeManager.OnDisconnectedAsync(connectionContext);
            }
        }

        private async Task RunHubAsync(HubConnectionContext connection)
        {
            try
            {
                await _dispatcher.OnConnectedAsync(connection);
            }
            catch (Exception ex)
            {
                Log.ErrorDispatchingHubEvent(_logger, "OnConnectedAsync", ex);

                await SendCloseAsync(connection, ex);

                // return instead of throw to let close message send successfully
                return;
            }

            try
            {
                await DispatchMessagesAsync(connection);
            }
            catch (OperationCanceledException)
            {
                // Don't treat OperationCanceledException as an error, it's basically a "control flow"
                // exception to stop things from running
            }
            catch (Exception ex)
            {
                Log.ErrorProcessingRequest(_logger, ex);

                await HubOnDisconnectedAsync(connection, ex);

                // return instead of throw to let close message send successfully
                return;
            }

            await HubOnDisconnectedAsync(connection, null);
        }

        private async Task HubOnDisconnectedAsync(HubConnectionContext connection, Exception exception)
        {
            // send close message before aborting the connection
            await SendCloseAsync(connection, exception);

            // We wait on abort to complete, this is so that we can guarantee that all callbacks have fired
            // before OnDisconnectedAsync

            // Ensure the connection is aborted before firing disconnect
            await connection.AbortAsync();

            try
            {
                await _dispatcher.OnDisconnectedAsync(connection, exception);
            }
            catch (Exception ex)
            {
                Log.ErrorDispatchingHubEvent(_logger, "OnDisconnectedAsync", ex);
                throw;
            }
        }

        private async Task SendCloseAsync(HubConnectionContext connection, Exception exception)
        {
            var closeMessage = CloseMessage.Empty;

            if (exception != null)
            {
                var errorMessage = ErrorMessageHelper.BuildErrorMessage("Connection closed with an error.", exception, _enableDetailedErrors);
                closeMessage = new CloseMessage(errorMessage);
            }

            try
            {
                await connection.WriteAsync(closeMessage);
            }
            catch (Exception ex)
            {
                Log.ErrorSendingClose(_logger, ex);
            }
        }

        private async Task DispatchMessagesAsync(HubConnectionContext connection)
        {
            var input = connection.Input;
            var protocol = connection.Protocol;

            var binder = new HubConnectionBinder<THub>(_dispatcher, connection);

            while (true)
            {
                var result = await input.ReadAsync();
                var buffer = result.Buffer;

                try
                {
                    if (result.IsCanceled)
                    {
                        break;
                    }

                    if (!buffer.IsEmpty)
                    {
<<<<<<< HEAD
                        while (protocol.TryParseMessage(ref buffer, binder, out var message))
=======
                        connection.ResetClientTimeout();

                        while (protocol.TryParseMessage(ref buffer, _dispatcher, out var message))
>>>>>>> 46c8ba5f
                        {
                            await _dispatcher.DispatchMessageAsync(connection, message);
                        }
                    }

                    if (result.IsCompleted)
                    {
                        if (!buffer.IsEmpty)
                        {
                            throw new InvalidDataException("Connection terminated while reading a message.");
                        }
                        break;
                    }
                }
                finally
                {
                    // The buffer was sliced up to where it was consumed, so we can just advance to the start.
                    // We mark examined as buffer.End so that if we didn't receive a full frame, we'll wait for more data
                    // before yielding the read again.
                    input.AdvanceTo(buffer.Start, buffer.End);
                }
            }
        }

        private static class Log
        {
            private static readonly Action<ILogger, string, Exception> _errorDispatchingHubEvent =
                LoggerMessage.Define<string>(LogLevel.Error, new EventId(1, "ErrorDispatchingHubEvent"), "Error when dispatching '{HubMethod}' on hub.");

            private static readonly Action<ILogger, Exception> _errorProcessingRequest =
                LoggerMessage.Define(LogLevel.Error, new EventId(2, "ErrorProcessingRequest"), "Error when processing requests.");

            private static readonly Action<ILogger, Exception> _abortFailed =
                LoggerMessage.Define(LogLevel.Trace, new EventId(3, "AbortFailed"), "Abort callback failed.");

            private static readonly Action<ILogger, Exception> _errorSendingClose =
                LoggerMessage.Define(LogLevel.Debug, new EventId(4, "ErrorSendingClose"), "Error when sending Close message.");

            private static readonly Action<ILogger, Exception> _connectedStarting =
                LoggerMessage.Define(LogLevel.Debug, new EventId(5, "ConnectedStarting"), "OnConnectedAsync started.");

            private static readonly Action<ILogger, Exception> _connectedEnding =
                LoggerMessage.Define(LogLevel.Debug, new EventId(6, "ConnectedEnding"), "OnConnectedAsync ending.");

            public static void ErrorDispatchingHubEvent(ILogger logger, string hubMethod, Exception exception)
            {
                _errorDispatchingHubEvent(logger, hubMethod, exception);
            }

            public static void ErrorProcessingRequest(ILogger logger, Exception exception)
            {
                _errorProcessingRequest(logger, exception);
            }

            public static void AbortFailed(ILogger logger, Exception exception)
            {
                _abortFailed(logger, exception);
            }

            public static void ErrorSendingClose(ILogger logger, Exception exception)
            {
                _errorSendingClose(logger, exception);
            }

            public static void ConnectedStarting(ILogger logger)
            {
                _connectedStarting(logger, null);
            }

            public static void ConnectedEnding(ILogger logger)
            {
                _connectedEnding(logger, null);
            }
        }
    }
}<|MERGE_RESOLUTION|>--- conflicted
+++ resolved
@@ -203,13 +203,8 @@
 
                     if (!buffer.IsEmpty)
                     {
-<<<<<<< HEAD
+                        connection.ResetClientTimeout();
                         while (protocol.TryParseMessage(ref buffer, binder, out var message))
-=======
-                        connection.ResetClientTimeout();
-
-                        while (protocol.TryParseMessage(ref buffer, _dispatcher, out var message))
->>>>>>> 46c8ba5f
                         {
                             await _dispatcher.DispatchMessageAsync(connection, message);
                         }
