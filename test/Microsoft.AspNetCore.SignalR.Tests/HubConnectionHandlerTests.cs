--- conflicted
+++ resolved
@@ -2334,7 +2334,6 @@
         }
 
         [Fact]
-<<<<<<< HEAD
         public async Task UploadStringsToConcat()
         {
             var serviceProvider = HubConnectionHandlerTestUtils.CreateServiceProvider();
@@ -2527,7 +2526,10 @@
 
                 var response = (CompletionMessage)await client.ReadAsync();
                 Assert.True((bool)response.Result);
-=======
+            }
+        }
+
+        [Fact]
         public async Task ServerReportsProtocolMinorVersion()
         {
             var testProtocol = new Mock<IHubProtocol>();
@@ -2548,7 +2550,6 @@
 
                 client.Dispose();
                 await connectionHandlerTask.OrTimeout();
->>>>>>> 46c8ba5f
             }
         }
 
